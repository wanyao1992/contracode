--- conflicted
+++ resolved
@@ -256,14 +256,8 @@
         pretrained_state_dict = checkpoint["model_state_dict"]
         encoder_state_dict = {}
         for key, value in pretrained_state_dict.items():
-<<<<<<< HEAD
             if key.startswith('encoder_q.') and 'project_layer' not in key:
                 remapped_key = key[len('encoder_q.'):]
-=======
-            # TODO: Try loading encoder_k -- has ema on parameters
-            if key.startswith("encoder_k.") and "project_layer" not in key:
-                remapped_key = key[len("encoder_k.") :]
->>>>>>> 0a343ef1
                 logger.debug(f"Remapping checkpoint key {key} to {remapped_key}. Value mean: {value.mean().item()}")
                 encoder_state_dict[remapped_key] = value
         model.encoder.load_state_dict(encoder_state_dict)

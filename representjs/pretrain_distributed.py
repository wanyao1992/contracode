import os
import random
import time

import fire
import numpy as np
import sentencepiece as spm
import torch
import torch.nn.functional as F
import tqdm
import wandb
from loguru import logger
import torch.distributed as dist
import torch.multiprocessing as mp
from torch.nn.utils.rnn import pad_sequence
from torch.optim.lr_scheduler import LambdaLR

from models.code_mlm import CodeMLM, CodeContrastiveMLM
from representjs import RUN_DIR, CSNJS_DIR
from data.precomputed_dataset import PrecomputedDataset
from models.code_moco import CodeMoCo
from utils import accuracy, count_parameters

DEFAULT_CSNJS_TRAIN_FILEPATH = str(CSNJS_DIR / "javascript_dedupe_definitions_nonoverlap_v2_train.jsonl.gz")
DEFAULT_SPM_UNIGRAM_FILEPATH = str(CSNJS_DIR / "csnjs_8k_9995p_unigram_url.model")


def get_linear_schedule_with_warmup(optimizer, num_warmup_steps, num_training_steps, last_epoch=-1):
    """
    from https://huggingface.co/transformers/_modules/transformers/optimization.html
    Create a schedule with a learning rate that decreases linearly after
    linearly increasing during a warmup period.
    """

    def lr_lambda(current_step):
        if current_step < num_warmup_steps:
            return float(current_step) / float(max(1, num_warmup_steps))
        return max(0.0, float(num_training_steps - current_step) / float(max(1, num_training_steps - num_warmup_steps)))

    return LambdaLR(optimizer, lr_lambda, last_epoch)


def training_step(model, batch, use_cuda=False):
    imgs, lengths, _ = batch
    if use_cuda:
        imgs = imgs.cuda(non_blocking=True)
    imgs_k, imgs_q = imgs[:, 0, :], imgs[:, 1, :]
    lengths_k, lengths_q = lengths[:, 0], lengths[:, 1]
    output, target = model(imgs_q, imgs_k, lengths_k, lengths_q)
    loss = F.cross_entropy(output, target)
    acc1, acc5 = accuracy(output, target, topk=(1, 5))
    logs = {
        "pretrain/loss": loss.item(),
        "pretrain/acc@1": acc1[0].item(),
        "pretrain/acc@5": acc5[0].item(),
        "pretrain/queue_ptr": model.module.queue_ptr.item(),
    }
    return {"loss": loss, "log": logs}


def mask_mlm(seq, pad_id, mask_id, vocab_start_range, vocab_end_range):
    # The training data generator chooses 15% of the token positions at random for prediction.
    # If the i-th token is chosen, we replace the i-th token with
    # (0) not masked
    # (1) the [MASK] token 80% of the time (0.12)
    # (2) a random token 10% of the time (0.015)
    # (3) the unchanged i-th token 10% of the time (0.015)
    #
    # https://github.com/codertimo/BERT-pytorch/blob/master/bert_pytorch/dataset/dataset.py#L63
    rand_replacements = torch.zeros_like(seq, dtype=torch.long).random_(vocab_start_range, vocab_end_range)

    masked_tokens = (torch.rand_like(seq, dtype=torch.float) < 0.15) & (seq != pad_id)
    mask_type_prob = torch.rand_like(seq, dtype=torch.float)
    mask_token_prob = (mask_type_prob < 0.8) & masked_tokens
    random_token_prob = (mask_type_prob < 0.9) & (mask_type_prob >= 0.8) & masked_tokens
    identity_token_prob = (mask_type_prob >= 0.9) & masked_tokens
    assert torch.sum(masked_tokens) == torch.sum(mask_token_prob | random_token_prob | identity_token_prob)

    targets = torch.zeros_like(seq).fill_(pad_id)
    targets[masked_tokens] = seq[masked_tokens]

    seq[mask_token_prob] = mask_id
    seq[random_token_prob] = rand_replacements[random_token_prob]
    return seq, targets


def training_step_mlm(sp, model, batch, mask_id: int, pad_id: int, vocab_start_idx: int, vocab_end_idx: int, use_cuda=True):
    seq, _lengths, _ = batch  # B x L
    # TODO: implement LSTM for MLM model and pass lengths to model call
    if use_cuda:
        seq = seq.cuda()
    B, L = seq.shape
    seq_masked, targets = mask_mlm(seq, pad_id, mask_id, vocab_start_idx, vocab_end_idx)
    logger.debug(f"Example transform:\t{sp.DecodeIds(seq_masked[0].cpu().numpy().tolist())}")
    output = model(seq_masked)  # B x L x Vocab
    assert targets.shape == (B, L), f"{targets.shape} versus {B}x{L}"
    assert output.shape == (B, L, output.shape[-1]), output.shape
    loss = F.cross_entropy(output.flatten(end_dim=1), targets.flatten(), ignore_index=pad_id)
    acc1, acc5 = accuracy(output[targets != pad_id], targets[targets != pad_id], topk=(1, 5))
    return {
        "loss": loss,
        "log": {"pretrain/loss": loss.item(), "pretrain/acc@1": acc1[0].item(), "pretrain/acc@5": acc5[0].item()},
    }


def training_step_hybrid(sp, model, batch, mask_id, pad_id, vocab_start_idx, vocab_end_idx, use_cuda):
    imgs, _lengths, _ = batch
    imgs_k, imgs_q = imgs[:, 0, :], imgs[:, 1, :]
    imgs_q, mlm_targets = mask_mlm(imgs_q, pad_id, mask_id, vocab_start_idx, vocab_end_idx)
    if use_cuda:
        imgs_k = imgs_k.cuda(non_blocking=True)
        imgs_q = imgs_q.cuda(non_blocking=True)
        mlm_targets = mlm_targets.cuda(non_blocking=True)
    predicted_masked_tokens, moco_logits, moco_targets = model(imgs_k, imgs_q)
    moco_loss = F.cross_entropy(moco_logits, moco_targets)
    moco_acc1, moco_acc5 = accuracy(moco_logits, moco_targets, topk=(1, 5))
    mlm_loss = F.cross_entropy(predicted_masked_tokens.flatten(end_dim=1), mlm_targets.flatten(), ignore_index=pad_id)
    mlm_acc1, mlm_acc5 = accuracy(predicted_masked_tokens[mlm_targets != pad_id], mlm_targets[mlm_targets != pad_id], topk=(1, 5))
    loss = 4 * moco_loss + mlm_loss
    logs = {
        "pretrain/moco/loss": moco_loss.item(),
        "pretrain/moco/acc@1": moco_acc1[0].item(),
        "pretrain/moco/acc@5": moco_acc5[0].item(),
        "pretrain/moco/queue_ptr": model.module.queue_ptr.item(),
        "pretrain/mlm/loss": mlm_loss.item(),
        "pretrain/mlm/acc@1": mlm_acc1[0].item(),
        "pretrain/mlm/acc@5": mlm_acc5[0].item(),
        "pretrain/hybrid_loss": loss,
    }
    return {"loss": loss, "log": logs}


def pretrain(
    run_name: str,
    #
    # Data
    train_filepath: str = DEFAULT_CSNJS_TRAIN_FILEPATH,
    spm_filepath: str = DEFAULT_SPM_UNIGRAM_FILEPATH,
    num_workers=1,
    limit_dataset_size=-1,
    max_length=1024,
    subword_regularization_alpha: float = 0,
    program_mode="contrastive",
    loss_mode="infonce",  # infonce, mlm, or hybrid
    min_alternatives=1,
    #
    # Model
    encoder_type: str = "transformer",
    lstm_project_mode: str = "hidden",
    n_encoder_layers: int = 6,
    d_model: int = 512,
    #
    # Optimization
    num_epochs: int = 100,
    save_every: int = 1,
    batch_size: int = 256,
    lr: float = 8e-4,
    adam_betas=(0.9, 0.98),
    warmup_steps: int = 5000,
    num_steps: int = 200000,
    #
    # Distributed
    rank: int = -1,
    dist_url: str = "env://",
    dist_backend: str = "nccl",
    #
    # Computational
    use_cuda: bool = True,
    seed: int = 0,
):
    run_name = str(run_name)  # support numerical run ids
    slurm_job_id = os.environ.get("SLURM_JOB_ID")
    slurm_job_hostname = os.environ.get("SLURM_JOB_NODELIST")
    config = locals()
    logger.info(f"Config = \n{config}")
    logger.info("Training configuration: {}".format(config))
    logger.info(f"CUDA_VISIBLE_DEVICES = '{os.environ.get('CUDA_VISIBLE_DEVICES')}'")
    logger.info(f"CUDA_DEVICE_ORDER = '{os.environ.get('CUDA_DEVICE_ORDER')}'")

    assert program_mode in ["contrastive", "identity", "augmentation"]
    assert loss_mode == "infonce" or loss_mode == "mlm" or loss_mode == "hybrid"
    assert not (program_mode == "contrastive" and loss_mode == "mlm")
    assert not (program_mode != "contrastive" and (loss_mode == "hybrid" or loss_mode == "infonce"))
    assert not use_cuda or torch.cuda.is_available()
    torch.manual_seed(seed)
    np.random.seed(seed)
    random.seed(seed)

    run_dir = RUN_DIR / "{}_{}".format(run_name, int(time.time()))
    run_dir.mkdir(exist_ok=True, parents=True)
    config["run_dir"] = str(run_dir.resolve())
    logger.add(str((run_dir / "train.log").resolve()))
    logger.info(f"Saving logs, model checkpoints to {run_dir}")

    # Create training dataset and dataloader
    assert train_filepath.endswith(".pickle") or train_filepath.endswith(".gz")

    # Setup distributed
    ngpus_per_node = torch.cuda.device_count()
    config["world_size"] = ngpus_per_node  # only support 1 node
    mp.spawn(pretrain_worker, nprocs=ngpus_per_node, args=(ngpus_per_node, config))


def pretrain_worker(gpu, ngpus_per_node, config):
    chief_node = gpu == 0
    if chief_node:
        if config["loss_mode"] == "mlm":
            project = "bert-pretrain"
        elif config["loss_mode"] == "infonce":
            project = "moco-pretrain"
        elif config["loss_mode"] == "hybrid":
            project = "hybrid"
        wandb.init(name=config["run_name"], config=config, job_type="training", project=project, entity="ml4code")

    if gpu is not None:
        logger.info("Use GPU: {} for training".format(gpu))

    if config["dist_url"] == "env://" and config["rank"] == -1:
        config["rank"] = int(os.environ["RANK"])
    # For multiprocessing distributed training, rank needs to be the
    # global rank among all the processes
    config["rank"] = config["rank"] * ngpus_per_node + gpu
    dist.init_process_group(
        backend=config["dist_backend"], init_method=config["dist_url"], world_size=config["world_size"], rank=config["rank"]
    )

    sp = spm.SentencePieceProcessor()
    sp.Load(config["spm_filepath"])
    pad_id = sp.PieceToId("[PAD]")
    eos_id = sp.PieceToId("</s>")
    mask_id = sp.PieceToId("[MASK]")

    def pad_collate(batch):
        B = len(batch)
        if config["program_mode"] == "contrastive":
            X1, X2 = zip(*batch)
            X = X1 + X2
        else:
            X = batch

        # Create tensor of sequence lengths, [B] or [2B]
        lengths = torch.tensor([len(x) for x in X], dtype=torch.long)

        # Create padded tensor for batch, [B, T] or [2B, T]
        X = pad_sequence(X, batch_first=True, padding_value=pad_id)

        if config["program_mode"] == "contrastive":
            # Reshape X to [B, 2, T]
            T = X.size(-1)
            X = torch.reshape(X, (2, B, -1))
            X = torch.transpose(X, 0, 1)
            assert X.shape == (B, 2, T)
            lengths = torch.reshape(lengths, (2, B)).transpose(0, 1)
            assert lengths.shape == (B, 2)
        return X, lengths, None

    # Create model
    if config["loss_mode"] == "infonce":
        model = CodeMoCo(sp.GetPieceSize(), pad_id=pad_id, eos_id=eos_id, d_model=config["d_model"], encoder_config=dict(
            encoder_type=config["encoder_type"],
            lstm_project_mode=config["lstm_project_mode"],
            n_encoder_layers=config["n_encoder_layers"]
        ))
        logger.info(f"Created CodeMoCo model with {count_parameters(model)} params")
    elif config["loss_mode"] == "mlm":
        model = CodeMLM(sp.GetPieceSize(), pad_id=pad_id)
        logger.info(f"Created CodeMLM model with {count_parameters(model)} params")
    elif config["loss_mode"] == "hybrid":
        model = CodeContrastiveMLM(sp.GetPieceSize(), pad_id=pad_id)
        logger.info(f"Created CodeContrastiveMLM model with {count_parameters(model)} params")
    else:
        raise ValueError(f"Bad loss mode {config['loss_mode']}")

    assert config["use_cuda"]
    if gpu is not None:
        torch.cuda.set_device(gpu)
        model.cuda(gpu)
        # When using a single GPU per process and per
        # DistributedDataParallel, we need to divide the batch size
        # ourselves based on the total number of GPUs we have
        config["batch_size"] = int(config["batch_size"] / ngpus_per_node)
        config["num_workers"] = int((config["num_workers"] + ngpus_per_node - 1) / ngpus_per_node)
        model = torch.nn.parallel.DistributedDataParallel(model, device_ids=[gpu])
    else:
        model.cuda()
        # DistributedDataParallel will divide and allocate batch_size to all
        # available GPUs if device_ids are not set
        model = torch.nn.parallel.DistributedDataParallel(model)

    # define optimizer
    optimizer = torch.optim.Adam(model.parameters(), lr=config["lr"], betas=config["adam_betas"], eps=1e-6, weight_decay=0)
<<<<<<< HEAD
    sched = get_linear_schedule_with_warmup(optimizer, 5000, 600000)
=======
    sched = get_linear_schedule_with_warmup(optimizer, config["warmup_steps"], config["num_steps"])
>>>>>>> f2339f5b

    # Setup data
    train_dataset = PrecomputedDataset(
        config["train_filepath"],
        min_alternatives=config["min_alternatives"],
        program_mode=config["program_mode"],
        limit_size=config["limit_dataset_size"],
        sp=sp,
        subword_regularization_alpha=config["subword_regularization_alpha"],
        max_length=config["max_length"]
    )
    train_sampler = torch.utils.data.distributed.DistributedSampler(train_dataset)
    train_loader = torch.utils.data.DataLoader(
        train_dataset,
        batch_size=config["batch_size"],
        shuffle=False,
        collate_fn=pad_collate,
        # num_workers=config["num_workers"],
        num_workers=0,
        drop_last=True,
        pin_memory=True,
        sampler=train_sampler,
    )

    # Train
    global_step = 0
    for epoch in tqdm.trange(1, config["num_epochs"] + 1, desc="training", unit="epoch", leave=False):
        logger.info(f"Starting epoch {epoch}\n")
        train_sampler.set_epoch(epoch)
        model.train()
        pbar = tqdm.tqdm(train_loader, desc=f"epoch {epoch}")
        for batch in pbar:
            optimizer.zero_grad()
            if config["loss_mode"] == "infonce":
                train_metrics = training_step(model, batch, use_cuda=config["use_cuda"])
            elif config["loss_mode"] == "mlm":
                # replace tokens randomly with tokens from _ (8)
                train_metrics = training_step_mlm(
                    sp, model, batch, pad_id=pad_id, mask_id=mask_id, vocab_start_idx=8, vocab_end_idx=7999, use_cuda=config["use_cuda"]
                )
            elif config["loss_mode"] == "hybrid":
                train_metrics = training_step_hybrid(
                    sp, model, batch, mask_id=mask_id, pad_id=pad_id, vocab_start_idx=0, vocab_end_idx=7999, use_cuda=config["use_cuda"]
                )
            else:
                raise ValueError("Bad loss type")
            loss = train_metrics["loss"]
            loss.backward()
            optimizer.step()
            sched.step()

            global_step += 1
            pbar.set_description(f"epoch {epoch} step {global_step} loss {loss.item():.4f}")

            if chief_node:
                wandb.log(dict(lr=sched.get_last_lr()[0]))
                wandb.log(dict(epoch=epoch, **train_metrics["log"]), step=global_step)

                # Save checkpoint
                if config["save_every"] and global_step % config["save_every"] == 0:
                    checkpoint = {
                        "model_state_dict": model.module.state_dict(),
                        "optimizer_state_dict": optimizer.state_dict(),
                        "epoch": epoch,
                        "global_step": global_step,
                        "config": config,
                    }
                    model_file = os.path.join(config["run_dir"], f"ckpt_pretrain_ep{epoch:04d}_step{global_step:07d}.pth")
                    logger.info(f"Saving checkpoint to {model_file}...")
                    torch.save(checkpoint, model_file)
                    wandb.save(str(model_file))
                    logger.info("Done.")


if __name__ == "__main__":
    torch.multiprocessing.set_start_method("spawn")
    fire.Fire(pretrain)<|MERGE_RESOLUTION|>--- conflicted
+++ resolved
@@ -157,7 +157,7 @@
     lr: float = 8e-4,
     adam_betas=(0.9, 0.98),
     warmup_steps: int = 5000,
-    num_steps: int = 200000,
+    num_steps: int = 600000,
     #
     # Distributed
     rank: int = -1,
@@ -289,11 +289,7 @@
 
     # define optimizer
     optimizer = torch.optim.Adam(model.parameters(), lr=config["lr"], betas=config["adam_betas"], eps=1e-6, weight_decay=0)
-<<<<<<< HEAD
-    sched = get_linear_schedule_with_warmup(optimizer, 5000, 600000)
-=======
     sched = get_linear_schedule_with_warmup(optimizer, config["warmup_steps"], config["num_steps"])
->>>>>>> f2339f5b
 
     # Setup data
     train_dataset = PrecomputedDataset(

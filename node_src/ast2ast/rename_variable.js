--- conflicted
+++ resolved
@@ -1,14 +1,13 @@
+const parser = require('@babel/parser').parse;
 const traverse = require('@babel/traverse').default;
-<<<<<<< HEAD
 const generate = require('@babel/generator').default;
 const t = require("@babel/types");
 const prettier = require('prettier');
+const fs = require('fs');
 
 const js_src = fs.readFileSync(process.argv[2]).toString(); // STDIN_FILENO = 0
 const ast = parser(js_src);
 // console.log(js_src)
-=======
->>>>>>> 1b83d835
 
 /*
 Function signature for transformations:
@@ -18,11 +17,7 @@
 prob is the probability to replace the name with fixed name
 */
 
-<<<<<<< HEAD
 function rename_variable(ast, prob) {
-=======
-module.exports = (ast, {prob}) => {
->>>>>>> 1b83d835
     traverse(ast, {
         FunctionDeclaration(path) {
             if (Math.random() < prob) {
@@ -33,9 +28,6 @@
     });
     return ast;
 }
-<<<<<<< HEAD
 
 // console.log(generate(rename_variable(ast, 1)).code);
-module.exports = rename_variable;
-=======
->>>>>>> 1b83d835
+module.exports = rename_variable;